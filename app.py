import os
import json
import random
import uuid
import time
from flask import Flask, render_template, request, jsonify, send_from_directory

app = Flask(__name__, static_folder='static', template_folder='templates')

# Dictionary to track which puzzles have been shown for each CAPTCHA type
seen_puzzles = {}
# List to track recently used CAPTCHA types to avoid repetition
recent_types = []
# How many types to remember before allowing repetition
MAX_RECENT_TYPES = 5

PUZZLE_TYPE_SEQUENCE = [
    # 'Dice_Count',
    # 'Shadow_Plausible',
    # 'Mirror',
    'Squiggle',
    'Color_Cipher',
    'Vision_Ilusion',
<<<<<<< HEAD
    'Deformation',
=======
    'Spooky_Circle',
    'Spooky_Circle_Grid',
>>>>>>> d153d8ec
    'Red_Dot',
    'Adversarial'
]
sequential_index = 0

active_red_dot_puzzles: dict[str, dict] = {}

COLOR_SYMBOL_POOL = [
    ("🟥", "red"),
    ("🟧", "orange"),
    ("🟨", "yellow"),
    ("🟩", "green"),
    ("🟦", "blue"),
    ("🟪", "purple"),
    ("⬛", "black"),
    ("⬜", "white"),
]


def generate_color_cipher(config: dict) -> dict:
    """Create a unique Color Cipher puzzle definition."""
    symbol_count = config.get("symbol_count", 3)
    symbol_count = max(2, min(symbol_count, len(COLOR_SYMBOL_POOL)))

    # Pick distinct symbols and values
    selected_symbols = random.sample(COLOR_SYMBOL_POOL, symbol_count)
    low, high = config.get("value_range", [1, 12])
    value_pool = list(range(int(low), int(high) + 1))
    if len(value_pool) < symbol_count:
        value_pool = list(range(1, symbol_count + 5))
    values = random.sample(value_pool, symbol_count)

    mapping = []
    for (symbol, label), value in zip(selected_symbols, values):
        mapping.append({
            "symbol": symbol,
            "value": value,
            "label": label
        })

    term_count = 2 if symbol_count < 3 else random.choice([2, 3])
    operands = random.sample(mapping, term_count)
    available_ops = config.get("operations", ["+", "-"])
    if not available_ops:
        available_ops = ["+"]
    operations = [random.choice(available_ops) for _ in range(term_count - 1)]

    expression_parts = [operands[0]["symbol"]]
    total = operands[0]["value"]
    for op, operand in zip(operations, operands[1:]):
        expression_parts.extend([op, operand["symbol"]])
        if op == "+":
            total += operand["value"]
        elif op == "-":
            total -= operand["value"]
        elif op == "*":
            total *= operand["value"]
        else:
            total += operand["value"]

    expression = " ".join(expression_parts)
    question_template = config.get("question_template", "What is {expression}?")

    puzzle_id = f"color_cipher_{uuid.uuid4().hex}"
    cipher_state = {
        "mapping": mapping,
        "expression": expression
    }
    return {
        "puzzle_id": puzzle_id,
        "mapping": mapping,
        "question": question_template.format(expression=expression),
        "answer": total,
        "reveal_duration": config.get("reveal_duration", 3),
        "input_mode": config.get("input_type", "number"),
        "prompt": config.get(
            "prompt",
            "Keys flash briefly, then vanish. Remember the mapping before it disappears."
        ),
        "debug_expression": expression,
        "cipher_state": cipher_state
    }


def evaluate_color_cipher(expression: str, mapping: list[dict]) -> float:
    """Compute the numeric result of a color cipher expression."""
    if not expression or not mapping:
        raise ValueError('Missing expression or mapping')

    symbol_map = {}
    for entry in mapping:
        symbol = entry.get('symbol')
        value = entry.get('value')
        if symbol is None or value is None:
            continue
        symbol_map[str(symbol)] = float(value)

    tokens = expression.split()
    if not tokens:
        raise ValueError('Empty expression')

    try:
        result = symbol_map[tokens[0]]
    except KeyError as exc:
        raise ValueError(f'Unknown symbol {tokens[0]}') from exc

    idx = 1
    while idx < len(tokens):
        op = tokens[idx]
        if idx + 1 >= len(tokens):
            raise ValueError('Malformed expression')
        symbol = tokens[idx + 1]
        if symbol not in symbol_map:
            raise ValueError(f'Unknown symbol {symbol}')
        value = symbol_map[symbol]

        if op == '+':
            result += value
        elif op == '-':
            result -= value
        elif op == '*':
            result *= value
        elif op == '/':
            if value == 0:
                raise ValueError('Division by zero')
            result /= value
        else:
            raise ValueError(f'Unsupported operator {op}')

        idx += 2

    return result


def generate_red_dot(config: dict) -> dict:
    """Create a red dot reaction puzzle definition."""
    area_size = config.get("area_size", [420, 320])
    if not isinstance(area_size, (list, tuple)) or len(area_size) < 2:
        area_size = [420, 320]
    area_width = max(100, int(area_size[0]))
    area_height = max(100, int(area_size[1]))

    dot_diameter = max(12, int(config.get("dot_diameter", 40)))
    margin = max(0, int(config.get("margin", 24)))

    max_x = area_width - margin - dot_diameter
    max_y = area_height - margin - dot_diameter
    min_x = margin
    min_y = margin

    if max_x <= min_x:
        min_x = margin
        max_x = area_width - dot_diameter
    if max_y <= min_y:
        min_y = margin
        max_y = area_height - dot_diameter

    timeout_ms = int(config.get("timeout_ms", 2000))
    prompt = config.get("prompt", "Click the red dot before it disappears.")
    required_hits = max(1, int(config.get("required_hits", 1)))
    puzzle_id = f"red_dot_{uuid.uuid4().hex}"

    dots: list[dict[str, float]] = []
    for _ in range(required_hits):
        x_pos = random.uniform(min_x, max_x)
        y_pos = random.uniform(min_y, max_y)
        dots.append({"x": x_pos, "y": y_pos})

    first_dot = dots[0]

    return {
        "puzzle_id": puzzle_id,
        "prompt": prompt,
        "area": {
            "width": area_width,
            "height": area_height
        },
        "dot": {
            "x": first_dot["x"],
            "y": first_dot["y"],
            "diameter": dot_diameter
        },
        "dot_sequence": dots,
        "timeout_ms": timeout_ms,
        "input_type": "red_dot_click",
        "required_hits": required_hits,
        "debug_info": (
            f"{required_hits} hit(s). First dot at ({first_dot['x']:.1f}, {first_dot['y']:.1f}) "
            f"within {area_width}x{area_height} area. Timeout {timeout_ms}ms."
        )
    }


# Load ground truth data for a specific type
def load_ground_truth(captcha_type):
    path = os.path.join('captcha_data', captcha_type, 'ground_truth.json')
    try:
        with open(path, 'r') as f:
            return json.load(f)
    except (FileNotFoundError, json.JSONDecodeError):
        return {}

# Get available CAPTCHA types
def get_captcha_types():
    base_dir = 'captcha_data'
    if not os.path.exists(base_dir):
        return []
    return [d for d in os.listdir(base_dir) 
            if os.path.isdir(os.path.join(base_dir, d))]

@app.route('/')
def index():
    return render_template('index.html')

@app.route('/captcha_data/<captcha_type>/<filename>')
def serve_captcha(captcha_type, filename):
    return send_from_directory(os.path.join('captcha_data', captcha_type), filename)

@app.route('/captcha_data/<captcha_type>/<subdir>/<filename>')
def serve_captcha_subdir(captcha_type, subdir, filename):
    return send_from_directory(os.path.join('captcha_data', captcha_type, subdir), filename)

@app.route('/api/get_puzzle', methods=['GET'])
def get_puzzle():
    global recent_types
    
    # Check if we should return a random puzzle from any type
    is_random = request.args.get('random', 'false').lower() == 'true'
    
    # Get all available CAPTCHA types
    captcha_types = get_captcha_types()
    if not captcha_types:
        return jsonify({'error': 'No CAPTCHA types found'}), 404
    
    # Check if we're in debug mode for a specific type
    debug_type = request.args.get('debug_type')

    mode = request.args.get('mode', '').lower()

    if debug_type and debug_type in captcha_types:
        puzzle_type = debug_type
    elif not is_random and mode == 'sequential':
        global sequential_index
        puzzle_type = PUZZLE_TYPE_SEQUENCE[sequential_index % len(PUZZLE_TYPE_SEQUENCE)]
        sequential_index += 1
    elif is_random:
        # Select a random CAPTCHA type, avoiding recently used types if possible
        available_types = [t for t in captcha_types if t not in recent_types]
        
        # If all types have been used recently, reset the tracking
        if not available_types:
            recent_types = []
            available_types = captcha_types
        
        puzzle_type = random.choice(available_types)
        
        # Add to recent types and maintain maximum length
        recent_types.append(puzzle_type)
        if len(recent_types) > MAX_RECENT_TYPES:
            recent_types.pop(0)
    else:
        # Get puzzle type from query parameter
        puzzle_type = request.args.get('type', 'Dice_Count')
        # Check if puzzle type exists
        if puzzle_type not in captcha_types:
            return jsonify({'error': f'Invalid puzzle type: {puzzle_type}'}), 400
    
    # Load ground truth for the selected type
    ground_truth = load_ground_truth(puzzle_type)
    if puzzle_type == "Color_Cipher":
        config = ground_truth.get("config", {})
        cipher = generate_color_cipher(config)
        response_data = {
            'puzzle_type': puzzle_type,
            'image_path': None,
            'puzzle_id': cipher["puzzle_id"],
            'prompt': cipher["prompt"],
            'input_type': 'color_cipher',
            'debug_info': f"Type: {puzzle_type}, Input: color_cipher, Expression: {cipher['debug_expression']}",
            'mapping': cipher["mapping"],
            'question': cipher["question"],
            'reveal_duration': cipher["reveal_duration"],
            'input_mode': cipher["input_mode"],
            'cipher_state': cipher["cipher_state"]
        }
        return jsonify(response_data)
    if puzzle_type == "Red_Dot":
        config = ground_truth.get("config", {})
        puzzle = generate_red_dot(config)
        puzzle_id = puzzle["puzzle_id"]
        dot_diameter = puzzle["dot"]["diameter"]
        radius = dot_diameter / 2
        dots = puzzle.get("dot_sequence", [])
        first_dot_center_x = puzzle["dot"]["x"] + radius
        first_dot_center_y = puzzle["dot"]["y"] + radius

        active_red_dot_puzzles[puzzle_id] = {
            "center_x": first_dot_center_x,
            "center_y": first_dot_center_y,
            "radius": radius,
            "timeout_ms": puzzle["timeout_ms"],
            "current_start_time": time.time(),
            "area_width": puzzle["area"]["width"],
            "area_height": puzzle["area"]["height"],
            "required_hits": puzzle.get("required_hits", 1),
            "current_index": 0,
            "dots": dots,
            "dot_diameter": dot_diameter
        }
        response_data = {
            'puzzle_type': puzzle_type,
            'image_path': None,
            'media_path': None,
            'media_type': None,
            'puzzle_id': puzzle_id,
            'prompt': puzzle["prompt"],
            'input_type': puzzle["input_type"],
            'area': puzzle["area"],
            'dot': puzzle["dot"],
            'timeout_ms': puzzle["timeout_ms"],
            'required_hits': puzzle.get("required_hits", 1),
            'hits_completed': 0,
            'debug_info': f"Type: {puzzle_type}, Input: red_dot_click, Puzzle: {puzzle_id}, {puzzle['debug_info']}"
        }
        return jsonify(response_data)

    if not ground_truth:
        return jsonify({'error': f'No puzzles found for type: {puzzle_type}'}), 404
    
    puzzle_files = list(ground_truth.keys())
    
    # Select a random puzzle, avoiding repetition if possible
    if puzzle_type not in seen_puzzles:
        seen_puzzles[puzzle_type] = set()
    
    # Get unseen puzzles
    unseen_puzzles = [p for p in puzzle_files if p not in seen_puzzles[puzzle_type]]
    
    # If all puzzles have been seen, reset the tracking
    if not unseen_puzzles:
        seen_puzzles[puzzle_type] = set()
        unseen_puzzles = puzzle_files
    
    # Select a random puzzle from unseen ones
    selected_puzzle = random.choice(unseen_puzzles)
    
    # Mark this puzzle as seen
    seen_puzzles[puzzle_type].add(selected_puzzle)
    
    media_type = ground_truth[selected_puzzle].get("media_type")
    media_path = ground_truth[selected_puzzle].get("media_path")

    # Get the appropriate question prompt based on puzzle type
    if puzzle_type == "Dice_Count":
        prompt = ground_truth[selected_puzzle].get('prompt', "Sum up the numbers on all the dice")
    elif puzzle_type == "Bingo":
        prompt = ground_truth[selected_puzzle].get("prompt", "Please click two images to exchange their position to line up the same images to a line")
    elif puzzle_type == "Shadow_Plausible":
        prompt = ground_truth[selected_puzzle].get(
            "prompt",
            "Select every image that shows a physically plausible shadow."
        )
    elif puzzle_type == "Mirror":
        prompt = ground_truth[selected_puzzle].get(
            "prompt",
            "Select all mirror images that do not match the reference object."
        )
    elif puzzle_type == "Deformation":
        prompt = ground_truth[selected_puzzle].get(
            "prompt",
            "If I release the objects in the left image, choose the right image that shows the correct deformation."
        )
    elif puzzle_type == "Vision_Ilusion":
        prompt = ground_truth[selected_puzzle].get(
            "prompt",
            "How many circles can you see in the animation?"
        )
        if not media_type:
            media_type = "video"
    elif puzzle_type == "Spooky_Circle":
        prompt = ground_truth[selected_puzzle].get(
            "prompt",
            "How many circles can you see in this animation?"
        )
        if not media_type:
            media_type = "gif"
    elif puzzle_type == "Spooky_Circle_Grid":
        prompt = ground_truth[selected_puzzle].get(
            "prompt",
            "How many cells contain circles in this grid?"
        )
        if not media_type:
            media_type = "gif"
    elif puzzle_type == "Adversarial":
        prompt = ground_truth[selected_puzzle].get(
            "prompt",
            "What is the main object in this image?"
        )
    else:
        prompt = ground_truth[selected_puzzle].get("prompt", "Solve the CAPTCHA puzzle")
    
    # Add input_type to tell the frontend what kind of input to show
    input_type = "text"
    if puzzle_type == "Dice_Count":
        input_type = "number"
    elif puzzle_type == "Bingo":
        input_type = "bingo_swap"
    elif puzzle_type == "Shadow_Plausible":
        input_type = "shadow_plausible"
    elif puzzle_type == "Mirror":
        input_type = "mirror_select"
    elif puzzle_type == "Deformation":
        input_type = "deformation_select"
    elif puzzle_type == "Squiggle":
        input_type = "squiggle_select"
    elif puzzle_type == "Vision_Ilusion":
        input_type = "number"
    elif puzzle_type == "Spooky_Circle":
        input_type = "number"
    elif puzzle_type == "Spooky_Circle_Grid":
        input_type = "number"
    elif puzzle_type == "Color_Cipher":
        input_type = "color_cipher"
    elif puzzle_type == "Adversarial":
        input_type = "text"

    
    # For Rotation_Match, include additional data needed for the interface
    additional_data = {}
    
    # For Bingo, include the grid size
    if puzzle_type == "Bingo":
        # Get grid size from ground truth
        grid_size = ground_truth[selected_puzzle].get("grid_size", [3, 3])  # Default to 3x3 grid if not specified
        
        additional_data = {
            "grid_size": grid_size,
            "solution_line": ground_truth[selected_puzzle].get("solution_line", {}),
            "answer": ground_truth[selected_puzzle].get("answer", [])
        }
    elif puzzle_type == "Mirror":
        reference_image = ground_truth[selected_puzzle].get("reference")
        option_images = ground_truth[selected_puzzle].get("options", [])
        if not reference_image or not option_images:
            return jsonify({'error': f'Invalid mirror data: {selected_puzzle}'}), 500

        additional_data = {
            "reference_image": f'/captcha_data/{puzzle_type}/{reference_image}',
            "option_images": [f'/captcha_data/{puzzle_type}/{img}' for img in option_images],
            "grid_size": ground_truth[selected_puzzle].get("grid_size", [1, len(option_images)]),
            "answer": ground_truth[selected_puzzle].get("answer", [])
        }
    elif puzzle_type == "Shadow_Plausible":
        option_images = ground_truth[selected_puzzle].get("options", [])
        if not option_images:
            return jsonify({'error': f'Invalid shadow data: {selected_puzzle}'}), 500

        additional_data = {
            "option_images": [f'/captcha_data/{puzzle_type}/{img}' for img in option_images],
            "grid_size": ground_truth[selected_puzzle].get("grid_size", []),
            "answer": ground_truth[selected_puzzle].get("answer", [])
        }
    elif puzzle_type == "Deformation":
        reference_image = ground_truth[selected_puzzle].get("reference")
        option_images = ground_truth[selected_puzzle].get("options", [])
        if not reference_image or not option_images:
            return jsonify({'error': f'Invalid deformation data: {selected_puzzle}'}), 500

        additional_data = {
            "reference_image": f'/captcha_data/{puzzle_type}/{reference_image}',
            "option_images": [f'/captcha_data/{puzzle_type}/{img}' for img in option_images],
            "grid_size": ground_truth[selected_puzzle].get("grid_size", [2, 2]),
            "answer": ground_truth[selected_puzzle].get("answer")
        }
    elif puzzle_type == "Squiggle":
        reference_image = ground_truth[selected_puzzle].get("reference")
        option_images = ground_truth[selected_puzzle].get("options", [])
        if not reference_image or not option_images:
            return jsonify({'error': f'Invalid squiggle data: {selected_puzzle}'}), 500

        additional_data = {
            "reference_image": f'/captcha_data/{puzzle_type}/{reference_image}',
            "option_images": [f'/captcha_data/{puzzle_type}/{img}' for img in option_images],
            "answer": ground_truth[selected_puzzle].get("answer"),
            "reveal_duration": ground_truth[selected_puzzle].get("reveal_duration", 3),
            "grid_size": ground_truth[selected_puzzle].get("grid_size")
        }
    else:
        prompt = ground_truth[selected_puzzle].get("prompt", "Solve the CAPTCHA puzzle")

    image_path = None
    if puzzle_type not in ("Rotation_Match", "Shadow_Plausible", "Mirror", "Deformation", "Squiggle", "Color_Cipher"):
        image_path = f'/captcha_data/{puzzle_type}/{selected_puzzle}'
        if not media_type:
            media_type = "image"
        if not media_path:
            media_path = image_path

    if media_path is None and image_path:
        media_path = image_path

    response_data = {
        'puzzle_type': puzzle_type,
        'image_path': image_path,
        'media_path': media_path,
        'media_type': media_type,
        'puzzle_id': selected_puzzle,
        'prompt': prompt,
        'input_type': input_type,
        'debug_info': f"Type: {puzzle_type}, Input: {input_type}, Puzzle: {selected_puzzle}"
    }
    
    # Add any additional data for specific puzzle types
    if additional_data:
        response_data.update(additional_data)

    return jsonify(response_data)

@app.route('/api/get_ground_truth', methods=['POST'])
def get_ground_truth():
    """Return ground truth data for debugging purposes"""
    data = request.json
    puzzle_type = data.get('puzzle_type')
    puzzle_id = data.get('puzzle_id')
    
    if not puzzle_type or not puzzle_id:
        return jsonify({'error': 'Missing puzzle_type or puzzle_id'}), 400
    
    ground_truth = load_ground_truth(puzzle_type)
    
    if puzzle_type == 'Color_Cipher':
        return jsonify({'error': 'Ground truth is generated dynamically for Color_Cipher puzzles'}), 400
    
    if puzzle_id not in ground_truth:
        return jsonify({'error': 'Invalid puzzle ID'}), 400
    
    puzzle_data = ground_truth[puzzle_id]
    
    return jsonify({
        'answer': puzzle_data.get('answer'),
        'question': puzzle_data.get('question'),
        'description': puzzle_data.get('description')
    })

@app.route('/api/check_answer', methods=['POST'])
def check_answer():
    data = request.json
    puzzle_type = data.get('puzzle_type', 'Dice_Count')
    puzzle_id = data.get('puzzle_id')
    user_answer = data.get('answer')
    elapsed_time = float(data.get('elapsed_time', 0))

    
    # Validate input
    if not puzzle_id or user_answer is None:
        return jsonify({'error': 'Missing puzzle_id or answer'}), 400
    
    ground_truth = load_ground_truth(puzzle_type)
    
    if puzzle_type not in ('Color_Cipher', 'Red_Dot') and puzzle_id not in ground_truth:
        return jsonify({'error': 'Invalid puzzle ID'}), 400
    
    # Get correct answer based on puzzle type
    is_correct = False
    correct_answer_info = None
    status = None
            
    
    if puzzle_type == 'Bingo':
        # For Bingo, check if the swapped positions would create a line of matching images
        try:
            # Get the expected correct swap options from ground truth
            correct_swaps = ground_truth[puzzle_id].get('answer', [])
            
            # User answer should be a list of two indices to swap
            user_swaps = user_answer
            
            # Check if the swaps match any of the possible correct swaps
            # For this puzzle, there can be multiple correct solutions
            is_correct = False
            
            # Go through each possible solution
            for correct_swap in correct_swaps:
                # Check if user's swap matches this solution (order doesn't matter)
                if (set(user_swaps) == set(correct_swap) or 
                    (set(user_swaps) == set(correct_swap[::-1]) if len(correct_swap) == 2 else False)):
                    is_correct = True
                    break
                    
            correct_answer_info = correct_swaps
        except (ValueError, TypeError):
            return jsonify({'error': 'Invalid answer format for Bingo'}), 400
    
    
    
    elif puzzle_type == 'Shadow_Plausible':
        try:
            correct_indices = sorted(ground_truth[puzzle_id].get('answer', []))
            user_indices = sorted(int(idx) for idx in user_answer)
            is_correct = user_indices == correct_indices
            correct_answer_info = correct_indices
        except (ValueError, TypeError):
            return jsonify({'error': 'Invalid answer format for Shadow_Plausible'}), 400

    elif puzzle_type == 'Mirror':
        try:
            correct_indices = sorted(ground_truth[puzzle_id].get('answer', []))
            user_indices = sorted(int(idx) for idx in user_answer)
            is_correct = user_indices == correct_indices
            correct_answer_info = correct_indices
        except (ValueError, TypeError):
            return jsonify({'error': 'Invalid answer format for Mirror'}), 400

    elif puzzle_type == 'Deformation':
        try:
            correct_index = int(ground_truth[puzzle_id].get('answer'))
            user_index = int(user_answer)
            is_correct = user_index == correct_index
            correct_answer_info = correct_index
        except (ValueError, TypeError):
            return jsonify({'error': 'Invalid answer format for Deformation'}), 400
    elif puzzle_type == 'Squiggle':
        try:
            correct_index = int(ground_truth[puzzle_id].get('answer'))
            user_index = int(user_answer)
            is_correct = user_index == correct_index
            correct_answer_info = correct_index
        except (ValueError, TypeError):
            return jsonify({'error': 'Invalid answer format for Squiggle'}), 400
    elif puzzle_type == 'Vision_Ilusion':
        try:
            correct_value = int(ground_truth[puzzle_id].get('answer'))
            user_value = int(user_answer)
            is_correct = user_value == correct_value
            correct_answer_info = correct_value
        except (ValueError, TypeError):
            return jsonify({'error': 'Invalid answer format for Vision_Ilusion'}), 400
    elif puzzle_type == 'Spooky_Circle':
        try:
            correct_value = int(ground_truth[puzzle_id].get('answer'))
            user_value = int(user_answer)
            is_correct = user_value == correct_value
            correct_answer_info = correct_value
        except (ValueError, TypeError):
            return jsonify({'error': 'Invalid answer format for Spooky_Circle'}), 400
    elif puzzle_type == 'Spooky_Circle_Grid':
        try:
            correct_value = int(ground_truth[puzzle_id].get('answer'))
            user_value = int(user_answer)
            is_correct = user_value == correct_value
            correct_answer_info = correct_value
        except (ValueError, TypeError):
            return jsonify({'error': 'Invalid answer format for Spooky_Circle_Grid'}), 400
    elif puzzle_type == 'Red_Dot':
        state = active_red_dot_puzzles.get(puzzle_id)
        if state is None:
            return jsonify({'error': 'Puzzle state expired'}), 400
        if not isinstance(user_answer, dict):
            return jsonify({'error': 'Invalid answer format for Red_Dot'}), 400

        try:
            hit_index = int(user_answer.get('hit_index', state.get('current_index', 0)))
        except (TypeError, ValueError):
            return jsonify({'error': 'Invalid hit index for Red_Dot'}), 400

        expected_index = state.get('current_index', 0)
        if hit_index != expected_index:
            active_red_dot_puzzles.pop(puzzle_id, None)
            return jsonify({
                'correct': False,
                'status': 'failed',
                'message': 'Unexpected click order. Puzzle reset.'
            })

        clicked = bool(user_answer.get('clicked'))
        position = user_answer.get('position') or {}
        try:
            attempt_x = float(position.get('x'))
            attempt_y = float(position.get('y'))
        except (TypeError, ValueError):
            attempt_x, attempt_y = None, None

        timeout_ms = state.get('timeout_ms', 2000)
        start_time = state.get('current_start_time') or state.get('start_time') or time.time()
        elapsed_ms = (time.time() - start_time) * 1000
        within_time = elapsed_ms <= timeout_ms + 200

        within_radius = False
        if clicked and attempt_x is not None and attempt_y is not None:
            dx = attempt_x - state['center_x']
            dy = attempt_y - state['center_y']
            distance_sq = dx * dx + dy * dy
            tolerance = max(4.0, state['radius'] * 0.15)
            within_radius = distance_sq <= (state['radius'] + tolerance) ** 2

        if not clicked or attempt_x is None or attempt_y is None or not within_time or not within_radius:
            active_red_dot_puzzles.pop(puzzle_id, None)
            return jsonify({
                'correct': False,
                'status': 'failed',
                'message': 'Missed the red dot in time.'
            })

        hits_completed = expected_index + 1
        state['current_index'] = hits_completed

        required_hits = state.get('required_hits', hits_completed)

        if hits_completed >= required_hits:
            active_red_dot_puzzles.pop(puzzle_id, None)
            is_correct = True
            status = 'completed'
            correct_answer_info = {
                'hits_completed': hits_completed,
                'required_hits': required_hits,
                'last_hit_elapsed_ms': elapsed_ms
            }
        else:
            next_dot = state['dots'][hits_completed]
            state['center_x'] = next_dot['x'] + state['radius']
            state['center_y'] = next_dot['y'] + state['radius']
            state['current_start_time'] = time.time()
            response_payload = {
                'correct': False,
                'status': 'continue',
                'hits_completed': hits_completed,
                'required_hits': state['required_hits'],
                'next_dot': {
                    'x': next_dot['x'],
                    'y': next_dot['y'],
                    'diameter': state['dot_diameter']
                },
                'timeout_ms': state['timeout_ms']
            }
            return jsonify(response_payload)
    elif puzzle_type == 'Color_Cipher':
        cipher_state = data.get('cipher_state') or {}
        mapping = cipher_state.get('mapping') or []
        expression = cipher_state.get('expression')
        if not mapping or not expression:
            return jsonify({'error': 'Missing color cipher state'}), 400
        try:
            correct_value = evaluate_color_cipher(expression, mapping)
            user_value = float(user_answer)
            is_correct = abs(user_value - float(correct_value)) < 1e-6
            correct_answer_info = correct_value
        except (ValueError, TypeError):
            return jsonify({'error': 'Invalid answer format for Color_Cipher'}), 400
    else:
        # For other types, compare as strings (case insensitive)
        correct_answer = ground_truth[puzzle_id].get('answer')
        is_correct = str(user_answer).lower() == str(correct_answer).lower()
        correct_answer_info = correct_answer
    
    # Get the appropriate answer field based on puzzle type
    if puzzle_type == 'Dice_Count':
        answer_key = 'sum'
    else:
        answer_key = 'answer'
    if puzzle_type == 'Color_Cipher':
        correct_value = correct_answer_info
        if isinstance(correct_value, float) and abs(correct_value - round(correct_value)) < 1e-6:
            correct_value = int(round(correct_value))
        correct_payload = correct_value
    elif puzzle_type == 'Red_Dot':
        if isinstance(correct_answer_info, dict):
            hits_done = correct_answer_info.get('hits_completed')
            hits_required = correct_answer_info.get('required_hits', hits_done)
            correct_payload = f'Completed {hits_done}/{hits_required} hits.'
        else:
            correct_payload = 'Click the red dot before it disappears.'
    else:
        correct_payload = ground_truth[puzzle_id].get(answer_key)

    response_body = {
        'correct': is_correct,
        'user_answer': user_answer,
        'correct_answer': correct_payload
    }
    if status is not None:
        response_body['status'] = status
    if puzzle_type == 'Red_Dot' and isinstance(correct_answer_info, dict):
        response_body['details'] = correct_answer_info

    return jsonify(response_body)

@app.route('/api/benchmark_results', methods=['POST'])
def record_benchmark():
    data = request.json
    
    # Add timestamp if not provided
    if 'timestamp' not in data:
        from datetime import datetime
        data['timestamp'] = datetime.now().isoformat()
    
    # In a real system, you would save this data to a database
    # For this example, we'll just print it to the console
    print(f"Benchmark results: {data}")
    
    # You could store this in a log file as well
    with open('benchmark_results.json', 'a') as f:
        f.write(json.dumps(data) + '\n')
    
    return jsonify({'status': 'success'})

@app.route('/api/types', methods=['GET'])
def get_types():
    """Get available CAPTCHA types"""
    return jsonify({
        'types': get_captcha_types()
    })

if __name__ == '__main__':
    # For local development
    if os.environ.get('DEVELOPMENT'):
        app.run(debug=True)
    else:
        # For production on Hugging Face Spaces
        app.run(host='0.0.0.0', port=7860) <|MERGE_RESOLUTION|>--- conflicted
+++ resolved
@@ -21,12 +21,9 @@
     'Squiggle',
     'Color_Cipher',
     'Vision_Ilusion',
-<<<<<<< HEAD
     'Deformation',
-=======
     'Spooky_Circle',
     'Spooky_Circle_Grid',
->>>>>>> d153d8ec
     'Red_Dot',
     'Adversarial'
 ]
